--- conflicted
+++ resolved
@@ -20,7 +20,6 @@
 chrono = { version = "0.4.31", features = ["serde"] }
 tokio = { version = "1.34.0", features = ["full"] }
 tokio-util = { version = "0.7.10", features = ["rt"] }
-<<<<<<< HEAD
 futures = "0.3.29"
 num_cpus = "1.16.0"
 lru = "0.12"
@@ -37,13 +36,7 @@
 rand = "0.8"
 statrs = "0.16"
 anyhow = "1.0.94"
-=======
-futures = "0.3"
-num_cpus = "1.16"
-lru = "0.12"
-once_cell = "1.19"
-lazy_static = "1.4"
->>>>>>> ef0ba496
+
 
 [dev-dependencies]
 tempfile = "3.8.1"
